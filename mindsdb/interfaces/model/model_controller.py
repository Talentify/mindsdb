import copy
import os
import sys
import json
import base64
import datetime as dt
from copy import deepcopy
from multiprocessing.pool import ThreadPool

import pandas as pd
from dateutil.parser import parse as parse_datetime

from sqlalchemy import func, null
import numpy as np

import mindsdb.interfaces.storage.db as db
from mindsdb.interfaces.storage.fs import FsStore
from mindsdb.utilities.config import Config
from mindsdb.utilities.json_encoder import json_serialiser
from mindsdb.api.mysql.mysql_proxy.libs.constants.response_type import RESPONSE_TYPE
from mindsdb.interfaces.model.functions import (
    get_model_record,
    get_model_records
)
from mindsdb.interfaces.storage.json import get_json_storage
from mindsdb.interfaces.storage.model_fs import ModelStorage
from mindsdb.utilities.context import context as ctx
from mindsdb.utilities.functions import resolve_model_identifier
import mindsdb.utilities.profiler as profiler

IS_PY36 = sys.version_info[1] <= 6


def delete_model_storage(model_id, ctx_dump):
    try:
        ctx.load(ctx_dump)
        modelStorage = ModelStorage(model_id)
        modelStorage.delete()
    except Exception as e:
        print(f'Something went wrong during deleting storage of model {model_id}: {e}')


class ModelController():
    config: Config

    def __init__(self) -> None:
        self.config = Config()

    def get_model_data(self, name: str = None, predictor_record=None, ml_handler_name='lightwood') -> dict:
        if predictor_record is None:
            predictor_record = get_model_record(except_absent=True, name=name, ml_handler_name=ml_handler_name)

        data = deepcopy(predictor_record.data)
        data['dtype_dict'] = predictor_record.dtype_dict
        data['created_at'] = str(parse_datetime(str(predictor_record.created_at).split('.')[0]))
        data['updated_at'] = str(parse_datetime(str(predictor_record.updated_at).split('.')[0]))
        data['training_start_at'] = predictor_record.training_start_at
        data['training_stop_at'] = predictor_record.training_stop_at
        data['predict'] = predictor_record.to_predict[0]
        data['update'] = predictor_record.update_status
        data['mindsdb_version'] = predictor_record.mindsdb_version
        data['name'] = predictor_record.name
        data['code'] = predictor_record.code
        data['problem_definition'] = predictor_record.learn_args
        data['fetch_data_query'] = predictor_record.fetch_data_query
        data['active'] = predictor_record.active
        data['status'] = predictor_record.status
        data['id'] = predictor_record.id
        data['version'] = predictor_record.version

        json_storage = get_json_storage(
            resource_id=predictor_record.id
        )
        data['json_ai'] = json_storage.get('json_ai')

        if data.get('accuracies', None) is not None:
            if len(data['accuracies']) > 0:
                data['accuracy'] = float(np.mean(list(data['accuracies'].values())))
        return data

    def get_reduced_model_data(self, name: str = None, predictor_record=None, ml_handler_name='lightwood') -> dict:
        full_model_data = self.get_model_data(name=name, predictor_record=predictor_record, ml_handler_name=ml_handler_name)
        reduced_model_data = {}
        for k in ['id', 'name', 'version', 'is_active', 'predict', 'status',
                  'problem_definition', 'current_phase', 'accuracy', 'data_source', 'update', 'active',
                  'mindsdb_version', 'error', 'created_at', 'fetch_data_query']:
            reduced_model_data[k] = full_model_data.get(k, None)

        reduced_model_data['training_time'] = None
        if full_model_data.get('training_start_at') is not None:
            if full_model_data.get('training_stop_at') is not None:
                reduced_model_data['training_time'] = (
                    full_model_data.get('training_stop_at')
                    - full_model_data.get('training_start_at')
                )
            elif full_model_data.get('status') == 'training':
                reduced_model_data['training_time'] = (
                    dt.datetime.now()
                    - full_model_data.get('training_start_at')
                )
            if reduced_model_data['training_time'] is not None:
                reduced_model_data['training_time'] = (
                    reduced_model_data['training_time']
                    - dt.timedelta(microseconds=reduced_model_data['training_time'].microseconds)
                )

        return reduced_model_data

    def describe_model(self, session, project_name, model_name, attribute, version=None):
        model_record = get_model_record(
            name=model_name,
            version=version,
            project_name=project_name,
            except_absent=True
        )
        integration_record = db.Integration.query.get(model_record.integration_id)

        ml_handler_base = session.integration_controller.get_handler(integration_record.name)

<<<<<<< HEAD
        ml_handler = ml_handler_base.get_ml_handler(model_record.id)
        if not hasattr(ml_handler, 'describe'):
            raise Exception("ML handler doesn't support description")

=======
        ml_handler = ml_handler_base._get_ml_handler(model_record.id)
>>>>>>> 4d39f7cb

        if attribute is None:
            model_info = self.get_model_info(model_record)

            try:
                df = ml_handler.describe(attribute)
            except NotImplementedError:
                df = pd.DataFrame()

            # expecting list of attributes in first column df
            attributes = []
            if len(df) > 0 and len(df.columns) > 0:
                attributes = list(df[df.columns[0]])
                if len(attributes) == 1 and isinstance(attributes[0], list):
                    # first cell already has a list
                    attributes = attributes[0]

            model_info.insert(0, 'TABLES', [attributes])
            return model_info
        else:
            return ml_handler.describe(attribute)

    def get_model(self, name, version=None, ml_handler_name=None, project_name=None):
        show_active = True if version is None else None
        model_record = get_model_record(
            active=show_active,
            version=version,
            name=name,
            ml_handler_name=ml_handler_name,
            project_name=project_name)
        return self.get_reduced_model_data(predictor_record=model_record)

    def get_models(self, with_versions=False, ml_handler_name=None, integration_id=None,
                   project_name=None):
        models = []
        show_active = True if with_versions is False else None
        for model_record in get_model_records(active=show_active, ml_handler_name=ml_handler_name,
                                              integration_id=integration_id, project_name=project_name):
            model_data = self.get_reduced_model_data(predictor_record=model_record)
            models.append(model_data)
        return models

    def delete_model(self, model_name: str, project_name: str = 'mindsdb', version=None):
        from mindsdb.interfaces.database.database import DatabaseController

        project_record = db.Project.query.filter(
            (func.lower(db.Project.name) == func.lower(project_name))
            & (db.Project.company_id == ctx.company_id)
            & (db.Project.deleted_at == null())
        ).first()
        if project_record is None:
            raise Exception(f"Project '{project_name}' does not exists")

        database_controller = DatabaseController()

        project = database_controller.get_project(project_name)

        if version is None:
            # Delete latest version
            predictors_records = get_model_records(
                name=model_name,
                project_id=project.id,
                active=None,
            )
        else:
            predictors_records = get_model_records(
                name=model_name,
                project_id=project.id,
                version=version,
            )
        if len(predictors_records) == 0:
            raise Exception(f"Model '{model_name}' does not exist")

        is_cloud = self.config.get('cloud', False)
        if is_cloud:
            for predictor_record in predictors_records:
                model_data = self.get_model_data(predictor_record=predictor_record)
                if (
                    model_data.get('status') in ['generating', 'training']
                    and isinstance(model_data.get('created_at'), str) is True
                    and (dt.datetime.now() - parse_datetime(model_data.get('created_at'))) < dt.timedelta(hours=1)
                ):
                    raise Exception('You are unable to delete models currently in progress, please wait before trying again')

        for predictor_record in predictors_records:
            if is_cloud:
                predictor_record.deleted_at = dt.datetime.now()
            else:
                db.session.delete(predictor_record)
        db.session.commit()

        # region delete storages
        if len(predictors_records) > 1:
            ctx_dump = ctx.dump()
            with ThreadPool(min(len(predictors_records), 100)) as pool:
                pool.starmap(delete_model_storage, [(record.id, ctx_dump) for record in predictors_records])
        else:
            modelStorage = ModelStorage(predictors_records[0].id)
            modelStorage.delete()
        # endregion

    def rename_model(self, old_name, new_name):
        model_record = get_model_record(name=new_name)
        if model_record is None:
            raise Exception(f"Model with name '{new_name}' already exists")

        for model_record in get_model_records(name=old_name):
            model_record.name = new_name
        db.session.commit()

    @staticmethod
    def _get_data_integration_ref(statement, database_controller):
        # TODO use database_controller handler_controller internally
        data_integration_ref = None
        fetch_data_query = None
        if statement.integration_name is not None:
            fetch_data_query = statement.query_str
            integration_name = statement.integration_name.parts[0]

            databases_meta = database_controller.get_dict()
            data_integration_meta = databases_meta[integration_name]
            # TODO improve here. Suppose that it is view
            if data_integration_meta['type'] == 'project':
                data_integration_ref = {
                    'type': 'view'
                }
            else:
                data_integration_ref = {
                    'type': 'integration',
                    'id': data_integration_meta['id']
                }
        return data_integration_ref, fetch_data_query

    def prepare_create_statement(self, statement, database_controller):
        # extract data from Create model or Retrain statement and prepare it for using in crate and retrain functions
        project_name = statement.name.parts[0].lower()
        model_name = statement.name.parts[1].lower()

        sql_task = None
        if statement.task is not None:
            sql_task = statement.task.to_string()
        problem_definition = {
            '__mdb_sql_task': sql_task
        }
        if statement.targets is not None:
            problem_definition['target'] = statement.targets[0].parts[-1]

        data_integration_ref, fetch_data_query = self._get_data_integration_ref(statement, database_controller)

        label = None
        if statement.using is not None:
            label = statement.using.pop('tag', None)

            problem_definition['using'] = statement.using

        if statement.order_by is not None:
            problem_definition['timeseries_settings'] = {
                'is_timeseries': True,
                'order_by': getattr(statement, 'order_by')[0].field.parts[-1]
            }
            for attr in ['horizon', 'window']:
                if getattr(statement, attr) is not None:
                    problem_definition['timeseries_settings'][attr] = getattr(statement, attr)

            if statement.group_by is not None:
                problem_definition['timeseries_settings']['group_by'] = [col.parts[-1] for col in statement.group_by]

        join_learn_process = False
        if 'join_learn_process' in problem_definition.get('using', {}):
            join_learn_process = problem_definition['using']['join_learn_process']
            del problem_definition['using']['join_learn_process']

        return dict(
            model_name=model_name,
            project_name=project_name,
            data_integration_ref=data_integration_ref,
            fetch_data_query=fetch_data_query,
            problem_definition=problem_definition,
            join_learn_process=join_learn_process,
            label=label
        )

    def create_model(self, statement, ml_handler):
        params = self.prepare_create_statement(statement, ml_handler.database_controller)

        existing_projects_meta = ml_handler.database_controller.get_dict(filter_type='project')
        if params['project_name'] not in existing_projects_meta:
            raise Exception(f"Project '{params['project_name']}' does not exist.")

        project = ml_handler.database_controller.get_project(name=params['project_name'])
        project_tables = project.get_tables()
        if params['model_name'] in project_tables:
            raise Exception(f"Error: model '{params['model_name']}' already exists in project {params['project_name']}!")

        predictor_record = ml_handler.learn(**params)

        return self.get_model_info(predictor_record)

    def retrain_model(self, statement, ml_handler):
        # active setting
        set_active = True
        if statement.using is not None:
            set_active = statement.using.pop('active', True)
            if set_active in ('0', 0, None):
                set_active = False

        params = self.prepare_create_statement(statement, ml_handler.database_controller)

        base_predictor_record = get_model_record(
            name=params['model_name'],
            project_name=params['project_name'],
            active=True
        )

        model_name = params['model_name']
        if base_predictor_record is None:
            raise Exception(f"Error: model '{model_name}' does not exist")

        if params['data_integration_ref'] is None:
            params['data_integration_ref'] = base_predictor_record.data_integration_ref
        if params['fetch_data_query'] is None:
            params['fetch_data_query'] = base_predictor_record.fetch_data_query

        problem_definition = base_predictor_record.learn_args.copy()
        problem_definition.update(params['problem_definition'])
        params['problem_definition'] = problem_definition

        params['is_retrain'] = True
        params['set_active'] = set_active
        predictor_record = ml_handler.learn(**params)

        return self.get_model_info(predictor_record)

    def prepare_finetune_statement(self, statement, database_controller):
        project_name, model_name, model_version = resolve_model_identifier(statement.name)
        if project_name is None:
            project_name = 'mindsdb'
        data_integration_ref, fetch_data_query = self._get_data_integration_ref(statement, database_controller)

        set_active = True
        if statement.using is not None:
            set_active = statement.using.pop('active', True)
            if set_active in ('0', 0, None):
                set_active = False

        label = None
        args = {}
        if statement.using is not None:
            label = statement.using.pop('tag', None)
            args = statement.using

        join_learn_process = args.pop('join_learn_process', False)

        base_predictor_record = get_model_record(
            name=model_name,
            project_name=project_name,
            version=model_version,
            active=True if model_version is None else None
        )

        if data_integration_ref is None:
            data_integration_ref = base_predictor_record.data_integration_ref
        if fetch_data_query is None:
            fetch_data_query = base_predictor_record.fetch_data_query

        return dict(
            model_name=model_name,
            project_name=project_name,
            data_integration_ref=data_integration_ref,
            fetch_data_query=fetch_data_query,
            base_model_version=model_version,
            args=args,
            join_learn_process=join_learn_process,
            label=label,
            set_active=set_active
        )

    @profiler.profile()
    def finetune_model(self, statement, ml_handler):
        params = self.prepare_finetune_statement(statement, ml_handler.database_controller)
        predictor_record = ml_handler.finetune(**params)
        return self.get_model_info(predictor_record)

    def update_model(self, session, project_name: str, model_name: str, problem_definition, version=None):

        model_record = get_model_record(
            name=model_name,
            version=version,
            project_name=project_name,
            except_absent=True
        )
        integration_record = db.Integration.query.get(model_record.integration_id)

        ml_handler_base = session.integration_controller.get_handler(integration_record.name)

        ml_handler = ml_handler_base.get_ml_handler(model_record.id)
        if not hasattr(ml_handler, 'update'):
            raise Exception("ML handler doesn't updating")

        ml_handler.update(args=problem_definition)

        # update model record
        if 'using' in problem_definition:
            learn_args = copy.deepcopy(model_record.learn_args)
            learn_args['using'].update(problem_definition['using'])
            model_record.learn_args = learn_args
            db.session.commit()

    def get_model_info(self, predictor_record):
        from mindsdb.interfaces.database.projects import ProjectController
        projects_controller = ProjectController()
        project = projects_controller.get(id=predictor_record.project_id)

        columns = ['NAME', 'ENGINE', 'PROJECT', 'ACTIVE', 'VERSION', 'STATUS', 'ACCURACY', 'PREDICT', 'UPDATE_STATUS',
                   'MINDSDB_VERSION', 'ERROR', 'SELECT_DATA_QUERY', 'TRAINING_OPTIONS', 'TAG']

        project_name = project.name
        model = project.get_model_by_id(model_id=predictor_record.id)
        table_name = model['name']
        table_meta = model['metadata']
        record = [
            table_name, table_meta['engine'], project_name, table_meta['active'], table_meta['version'], table_meta['status'],
            table_meta['accuracy'], table_meta['predict'], table_meta['update_status'],
            table_meta['mindsdb_version'], table_meta['error'], table_meta['select_data_query'],
            str(table_meta['training_options']), table_meta['label']
        ]

        return pd.DataFrame([record], columns=columns)

    def update_model_version(self, models, active=None):
        if active is None:
            raise NotImplementedError(f'Update is not supported')

        if active in ('0', 0, False):
            active = False
        else:
            active = True

        if active is False:
            raise NotImplementedError('Only setting active version is possible')

        if len(models) != 1:
            raise Exception('Only one version can be updated')

        # update
        model = models[0]

        model_record = get_model_record(
            name=model['NAME'],
            project_name=model['PROJECT'],
            version=model['VERSION'],
            active=None
        )

        model_record.active = True

        # deactivate current active version
        model_records = db.Predictor.query.filter(
            db.Predictor.name == model_record.name,
            db.Predictor.project_id == model_record.project_id,
            db.Predictor.active == True,
            db.Predictor.company_id == ctx.company_id,
            db.Predictor.id != model_record.id
        )
        for p in model_records:
            p.active = False

        db.session.commit()

    def delete_model_version(self, models):
        if len(models) == 0:
            raise Exception(f"Version to delete is not found")

        for model in models:
            model_record = get_model_record(
                name=model['NAME'],
                project_name=model['PROJECT'],
                version=model['VERSION'],
                active=None
            )
            if model_record.active:
                raise Exception(f"Can't remove active version: {model['PROJECT']}.{model['NAME']}.{model['VERSION']}")

            is_cloud = self.config.get('cloud', False)
            if is_cloud:
                model_record.deleted_at = dt.datetime.now()
            else:
                db.session.delete(model_record)
            modelStorage = ModelStorage(model_record.id)
            modelStorage.delete()

        db.session.commit()<|MERGE_RESOLUTION|>--- conflicted
+++ resolved
@@ -117,14 +117,7 @@
 
         ml_handler_base = session.integration_controller.get_handler(integration_record.name)
 
-<<<<<<< HEAD
         ml_handler = ml_handler_base.get_ml_handler(model_record.id)
-        if not hasattr(ml_handler, 'describe'):
-            raise Exception("ML handler doesn't support description")
-
-=======
-        ml_handler = ml_handler_base._get_ml_handler(model_record.id)
->>>>>>> 4d39f7cb
 
         if attribute is None:
             model_info = self.get_model_info(model_record)
