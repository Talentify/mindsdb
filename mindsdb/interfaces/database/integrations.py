--- conflicted
+++ resolved
@@ -291,32 +291,11 @@
 
         integration_meta = self.handlers_import_status[integration_engine]
         connection_args = integration_meta.get('connection_args')
-<<<<<<< HEAD
-=======
         as_service = False
         if 'as_service' in connection_data:
             as_service = connection_data['as_service']
             del connection_data['as_service']
         log.debug("%s get_handler: connection args - %s", self.__class__.__name__, connection_args)
-        if isinstance(connection_args, (dict, OrderedDict)):
-            files_to_get = [
-                arg_name for arg_name in connection_data
-                if connection_args.get(arg_name)['type'] == ARG_TYPE.PATH
-            ]
-            if len(files_to_get) > 0:
-                try:
-                    folder_name = f'integration_files_{company_id}_{integration_record.id}'
-                    integrations_dir = Config()['paths']['integrations']
-                    FsStore().get(folder_name, base_dir=integrations_dir)
-                except Exception:
-                    pass
-                for file_name in files_to_get:
-                    connection_data[file_name] = (
-                        Path(integrations_dir)
-                        .joinpath(folder_name)
-                        .joinpath(connection_data[file_name])
-                    )
->>>>>>> 670f316c
 
         fs_store = FileStorage(
             resource_group=RESOURCE_GROUP.INTEGRATION,
@@ -352,7 +331,6 @@
 
         klass = self.handler_modules[integration_engine].Handler
 
-<<<<<<< HEAD
         if isinstance(klass, type) and issubclass(klass, BaseMLEngine):
             # need to wrapp it
             handler_ars['handler_class'] = klass
@@ -361,13 +339,11 @@
         else:
             inst = klass(**handler_ars)
 
-        return inst
-=======
         if as_service:
             log.debug("%s get_handler: create a client to db service of %s type", self.__class__.__name__, handler_type)
             return DBServiceClient(handler_type, as_service=as_service, **handler_ars)
-        return self.handler_modules[integration_engine].Handler(**handler_ars)
->>>>>>> 670f316c
+
+        return inst
 
     def reload_handler_module(self, handler_name):
         importlib.reload(self.handler_modules[handler_name])
