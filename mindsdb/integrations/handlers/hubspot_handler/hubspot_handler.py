<<<<<<< HEAD
import time
=======
import base64
import threading
from datetime import datetime, timedelta, timezone
from typing import Dict, Any, Optional

import requests
>>>>>>> 39d0e822
from hubspot import HubSpot

from mindsdb.integrations.handlers.hubspot_handler.utils.rate_limiter import (
    with_retry,
    handle_hubspot_error
)
from mindsdb.integrations.handlers.hubspot_handler.tables.crm.companies_table import CompaniesTable
from mindsdb.integrations.handlers.hubspot_handler.tables.crm.contacts_table import ContactsTable
from mindsdb.integrations.handlers.hubspot_handler.tables.crm.deals_table import DealsTable
from mindsdb.integrations.handlers.hubspot_handler.tables.crm.properties_table import PropertiesTable
from mindsdb.integrations.handlers.hubspot_handler.tables.crm.tickets_table import TicketsTable
from mindsdb.integrations.handlers.hubspot_handler.tables.crm.line_items_table import LineItemsTable
from mindsdb.integrations.handlers.hubspot_handler.tables.crm.quotes_table import QuotesTable
from mindsdb.integrations.handlers.hubspot_handler.tables.crm.products_table import ProductsTable
from mindsdb.integrations.handlers.hubspot_handler.tables.crm.calls_table import CallsTable
from mindsdb.integrations.handlers.hubspot_handler.tables.crm.emails_table import EmailsTable
from mindsdb.integrations.handlers.hubspot_handler.tables.crm.meetings_table import MeetingsTable
from mindsdb.integrations.handlers.hubspot_handler.tables.crm.notes_table import NotesTable
from mindsdb.integrations.handlers.hubspot_handler.tables.crm.tasks_table import TasksTable
from mindsdb.integrations.handlers.hubspot_handler.tables.crm.leads_table import LeadsTable
from mindsdb.integrations.handlers.hubspot_handler.tables.crm.owners_table import OwnersTable
from mindsdb.integrations.handlers.hubspot_handler.tables.crm.pipelines_table import PipelinesTable
from mindsdb.integrations.handlers.hubspot_handler.tables.crm.pipeline_stages_table import PipelineStagesTable
from mindsdb.integrations.handlers.hubspot_handler.tables.crm.associations_table import AssociationsTable

from mindsdb.integrations.libs.api_handler import APIHandler
from mindsdb.integrations.libs.response import (
    HandlerStatusResponse as StatusResponse,
    HandlerResponse as Response,
)
from mindsdb.utilities import log
from mindsdb_sql_parser import parse_sql

logger = log.getLogger(__name__)


class HubspotHandler(APIHandler):
    """
        A class for handling connections and interactions with the Hubspot API.

        Supports OAuth2 authentication with token injection and automatic token refresh.
    """

    name = 'hubspot'
    _refresh_lock = threading.Lock()

    def __init__(self, name: str, **kwargs):
        """
        Initialize the handler.
        Args:
            name (str): name of particular handler instance
            **kwargs: arbitrary keyword arguments.
        """
        super().__init__(name)

        connection_data = kwargs.get("connection_data", {})
        self.connection_data = connection_data
        self.kwargs = kwargs

        # OAuth parameters
        self.access_token = connection_data.get("access_token")
        self.refresh_token = connection_data.get("refresh_token")
        self.client_id = connection_data.get("client_id")
        self.client_secret = connection_data.get("client_secret")
        self.hub_id = connection_data.get("hub_id")
        self.code = connection_data.get("code")
        self.redirect_uri = connection_data.get("redirect_uri")

        # Handler storage for encrypted token storage
        self.handler_storage = kwargs.get("handler_storage")

        self.connection = None
        self.is_connected = False

        # Properties cache (shared across all tables)
        # Format: {object_type: {'properties': [...], 'timestamp': float}}
        self._properties_cache = {}
        self._properties_cache_ttl = 3600  # 1 hour in seconds

        # Core CRM Objects
        companies_data = CompaniesTable(self)
        self._register_table("companies", companies_data)

        contacts_data = ContactsTable(self)
        self._register_table("contacts", contacts_data)

        deals_data = DealsTable(self)
        self._register_table("deals", deals_data)

        tickets_data = TicketsTable(self)
        self._register_table("tickets", tickets_data)

        leads_data = LeadsTable(self)
        self._register_table("leads", leads_data)

        # Commerce Objects
        line_items_data = LineItemsTable(self)
        self._register_table("line_items", line_items_data)

        quotes_data = QuotesTable(self)
        self._register_table("quotes", quotes_data)

        products_data = ProductsTable(self)
        self._register_table("products", products_data)

        # Activity Objects
        calls_data = CallsTable(self)
        self._register_table("calls", calls_data)

        emails_data = EmailsTable(self)
        self._register_table("emails", emails_data)

        meetings_data = MeetingsTable(self)
        self._register_table("meetings", meetings_data)

        notes_data = NotesTable(self)
        self._register_table("notes", notes_data)

        tasks_data = TasksTable(self)
        self._register_table("tasks", tasks_data)

        # Metadata and Configuration
        properties_data = PropertiesTable(self)
        self._register_table("properties", properties_data)

        owners_data = OwnersTable(self)
        self._register_table("owners", owners_data)

        pipelines_data = PipelinesTable(self)
        self._register_table("pipelines", pipelines_data)

        pipeline_stages_data = PipelineStagesTable(self)
        self._register_table("pipeline_stages", pipeline_stages_data)

        # Associations (Relationships)
        associations_data = AssociationsTable(self)
        self._register_table("associations", associations_data)

    def connect(self) -> HubSpot:
        """Creates a new Hubspot API client with OAuth2 support.

        Supports token injection with automatic refresh. The method:
        1. Checks for stored tokens first (most important for rotating refresh tokens)
        2. Falls back to provided tokens from connection_data
        3. Automatically refreshes expired tokens if refresh_token and credentials available
        4. Extracts and stores hub_id from token info

<<<<<<< HEAD
        Returns newly created Hubspot API client, or current client if already set.

        Raises:
            Exception: If connection fails (invalid token, network issues, etc.)
=======
        Returns:
            HubSpot: Authenticated HubSpot API client
>>>>>>> 39d0e822
        """
        if self.is_connected is True:
            return self.connection

<<<<<<< HEAD
        access_token = self.connection_data.get('access_token')

        if not access_token:
            raise ValueError("HubSpot access token is required. Please provide 'access_token' in connection data.")

        try:
            self.connection = HubSpot(access_token=access_token)
            self.is_connected = True
            logger.info("Successfully connected to HubSpot API")
        except Exception as e:
            self.is_connected = False
            error_message = handle_hubspot_error(e)
            logger.error(f"Failed to connect to HubSpot: {error_message}")
            raise Exception(f"HubSpot connection failed: {error_message}") from e
=======
        try:
            # Get valid access token (with refresh if needed)
            token_data = self._get_valid_token()

            # Store hub_id if available
            if token_data.get("hub_id"):
                self.hub_id = token_data["hub_id"]

            # Create HubSpot API client with access token
            self.connection = HubSpot(access_token=token_data["access_token"])
            self.is_connected = True

        except Exception as e:
            logger.error(f'Error connecting to HubSpot: {e}')
            raise
>>>>>>> 39d0e822

        return self.connection

    def _get_valid_token(self) -> Dict[str, Any]:
        """
        Get a valid access token, refreshing if necessary.

        Returns:
            dict: Token data with access_token, refresh_token (if available), expires_at, hub_id
        """
        # Step 1: Try to load previously stored tokens first
        # This is CRITICAL for rotating refresh tokens - stored tokens have the latest refresh token
        stored_token_data = self._load_stored_tokens()

        if stored_token_data:
            token_data = stored_token_data
        else:
            # No stored tokens - use provided tokens from connection data
            if not self.access_token and not self.refresh_token:
                raise ValueError(
                    "At least access_token or refresh_token must be provided for authentication"
                )

            # Build initial token data
            token_data = {
                "access_token": self.access_token,
                "refresh_token": self.refresh_token,
                "expires_at": None,  # Will be populated on first refresh
                "hub_id": self.hub_id,
            }

            # Store initial tokens so next connection uses them
            self._store_tokens(token_data)

        # Step 2: Check if token needs refresh with race condition protection
        if self._is_token_expired(token_data) and token_data.get("refresh_token"):
            if self.client_id and self.client_secret:
                # Acquire lock to prevent concurrent token refresh attempts
                with self._refresh_lock:
                    # Double-check pattern: re-check stored tokens after acquiring lock
                    # Another thread may have already refreshed the token
                    stored_token_data = self._load_stored_tokens()
                    if stored_token_data and not self._is_token_expired(stored_token_data):
                        # Token was refreshed by another thread while we waited for the lock
                        token_data = stored_token_data
                    else:
                        # Proceed with refresh
                        token_data = self._refresh_tokens(token_data["refresh_token"])
                        self._store_tokens(token_data)
            else:
                logger.warning(
                    "Token is expired but client_id/client_secret not provided. "
                    "Attempting to use token as-is, but API calls may fail."
                )
        elif not token_data.get("access_token") and token_data.get("refresh_token"):
            # No access token but have refresh token - must refresh to get one
            if self.client_id and self.client_secret:
                with self._refresh_lock:
                    # Double-check after acquiring lock
                    stored_token_data = self._load_stored_tokens()
                    if stored_token_data and stored_token_data.get("access_token"):
                        token_data = stored_token_data
                    else:
                        token_data = self._refresh_tokens(token_data["refresh_token"])
                        self._store_tokens(token_data)
            else:
                raise ValueError(
                    "Cannot refresh token: access_token is missing and client credentials "
                    "(client_id/client_secret) are not provided. Please provide either a valid "
                    "access_token or both client credentials."
                )

        return token_data

    def _refresh_tokens(self, refresh_token: str) -> Dict[str, Any]:
        """
        Refresh the access token using the refresh token.

        HubSpot token refresh endpoint: https://api.hubapi.com/oauth/v1/token

        **CRITICAL: HubSpot Rotating Refresh Tokens**
        - HubSpot invalidates the refresh token after each use
        - The response ALWAYS includes a new refresh_token
        - We MUST extract and use this new token

        Args:
            refresh_token: OAuth2 refresh token

        Returns:
            dict: Updated token data with access_token, NEW refresh_token, expires_at, hub_id

        Raises:
            ValueError: If credentials are missing
            Exception: If token refresh fails
        """
        token_url = "https://api.hubapi.com/oauth/v1/token"

        # Validate that client credentials are available
        if not self.client_id or not self.client_secret:
            raise ValueError(
                "Client ID and Client Secret are required to refresh tokens. "
                "Please provide these credentials in your connection configuration."
            )

        # HubSpot uses Basic Authentication for token refresh
        auth_string = base64.b64encode(
            f"{self.client_id}:{self.client_secret}".encode()
        ).decode()

        headers = {
            "Authorization": f"Basic {auth_string}",
            "Content-Type": "application/x-www-form-urlencoded",
        }

        data = {
            "grant_type": "refresh_token",
            "refresh_token": refresh_token,
        }

        try:
            response = requests.post(token_url, headers=headers, data=data)
            response.raise_for_status()
            token_response = response.json()

            # Extract new tokens from response
            new_access_token = token_response.get("access_token")
            new_refresh_token = token_response.get("refresh_token")
            expires_in = token_response.get("expires_in", 1800)  # Default 30 minutes

            if not new_access_token:
                raise Exception("HubSpot token refresh response did not include access_token")

            if not new_refresh_token:
                logger.warning(
                    "HubSpot token refresh response did not include new refresh_token. "
                    "This may indicate an issue with token rotation."
                )
                # Use old refresh token as fallback
                new_refresh_token = refresh_token

            # Get hub_id from token info
            hub_id = self._get_hub_id_from_token(new_access_token)

            # Calculate expiration time
            expires_at = datetime.now(timezone.utc) + timedelta(seconds=expires_in)

            return {
                "access_token": new_access_token,
                "refresh_token": new_refresh_token,
                "expires_at": expires_at,
                "hub_id": hub_id,
            }

        except requests.exceptions.HTTPError as e:
            logger.error(f"HTTP error during token refresh: {e}")
            raise Exception(f"Failed to refresh HubSpot token: {str(e)}")
        except Exception as e:
            logger.error(f"Error refreshing HubSpot token: {e}")
            raise

    def _get_hub_id_from_token(self, access_token: str) -> Optional[str]:
        """
        Get the hub_id from HubSpot's token info endpoint.

        Args:
            access_token: OAuth2 access token

        Returns:
            str: Hub ID (Portal ID) or None if retrieval fails
        """
        # If hub_id was already provided in connection_data, use it
        if self.hub_id:
            return self.hub_id

        # Otherwise, try to get it from stored tokens
        stored_tokens = self._load_stored_tokens()
        if stored_tokens and stored_tokens.get("hub_id"):
            return stored_tokens["hub_id"]

        # Finally, query the token info endpoint
        try:
            token_info_url = f"https://api.hubapi.com/oauth/v1/access-tokens/{access_token}"
            response = requests.get(token_info_url)
            response.raise_for_status()
            token_info = response.json()
            return token_info.get("hub_id")
        except Exception as e:
            logger.warning(f"Failed to retrieve hub_id from token info: {e}")
            return None

    def _is_token_expired(self, token_data: Dict[str, Any]) -> bool:
        """
        Check if the access token is expired or about to expire.

        Tokens are considered expired if they expire within 5 minutes (grace period).
        Supports both ISO 8601 string format and datetime objects.

        Args:
            token_data: Token data dictionary

        Returns:
            bool: True if token is expired or expires within 5 minutes
        """
        if not token_data or "expires_at" not in token_data:
            # If no expiration info, assume token needs refresh
            return True

        expires_at = token_data["expires_at"]
        if not expires_at:
            return True

        # Parse expires_at to datetime
        if isinstance(expires_at, str):
            try:
                expires_at = datetime.fromisoformat(expires_at)
            except (ValueError, TypeError):
                # If parsing fails, assume expired
                return True
        elif isinstance(expires_at, (int, float)):
            # Unix timestamp
            try:
                expires_at = datetime.fromtimestamp(expires_at, tz=timezone.utc)
            except (ValueError, OSError):
                return True
        elif not isinstance(expires_at, datetime):
            # Unknown format, assume expired
            return True

        # Ensure timezone-aware datetime
        if expires_at.tzinfo is None:
            expires_at = expires_at.replace(tzinfo=timezone.utc)

        # Consider token expired if it expires within 5 minutes (grace period)
        buffer_time = datetime.now(timezone.utc) + timedelta(minutes=5)
        return buffer_time >= expires_at

    def _store_tokens(self, token_data: Dict[str, Any]) -> None:
        """
        Store tokens securely in encrypted handler storage.

        Args:
            token_data: Token data to store
        """
        if not self.handler_storage:
            logger.warning("Handler storage not available, tokens will not be persisted")
            return

        try:
            # Convert datetime to string for JSON serialization
            stored_data = token_data.copy()
            if isinstance(stored_data.get("expires_at"), datetime):
                stored_data["expires_at"] = stored_data["expires_at"].isoformat()

            self.handler_storage.encrypted_json_set("hubspot_tokens", stored_data)
            logger.debug("Successfully stored HubSpot tokens")
        except Exception as e:
            logger.error(f"Failed to store tokens: {e}")

    def _load_stored_tokens(self) -> Optional[Dict[str, Any]]:
        """
        Load stored tokens from encrypted handler storage.

        Returns:
            dict: Stored token data or None if not found
        """
        if not self.handler_storage:
            return None

        try:
            token_data = self.handler_storage.encrypted_json_get("hubspot_tokens")
            if token_data and isinstance(token_data.get("expires_at"), str):
                # Convert ISO format string back to datetime
                token_data["expires_at"] = datetime.fromisoformat(token_data["expires_at"])
            return token_data
        except Exception as e:
            logger.debug(f"No stored tokens found or failed to load: {e}")
            return None

    def check_connection(self) -> StatusResponse:
        """Checks whether the API client is connected to Hubspot with retry logic.

        Returns:
            StatusResponse: A status response indicating whether the API client is connected to Hubspot.
        """
        response = StatusResponse(False)

        @with_retry(max_retries=3, backoff_factor=2)
        def validate_connection():
            """Validate connection by making a simple API call"""
            hubspot = self.connect()
            # Make a simple API call to verify the connection works
            # Using contacts API as it's available to all access tokens
            hubspot.crm.contacts.basic_api.get_page(limit=1)

        try:
            validate_connection()
            response.success = True
            logger.info("HubSpot connection validated successfully")

        except Exception as e:
            error_message = handle_hubspot_error(e)
            logger.error(f'Error connecting to HubSpot: {error_message}')
            response.error_message = f"Connection failed: {error_message}"
            response.success = False

        self.is_connected = response.success
        return response

    def native_query(self, query: str = None) -> Response:
        """Receive and process a raw query.
        Parameters
        ----------
        query : str
            query in a native format
        Returns
        -------
        StatusResponse
            Request status
        """
        ast = parse_sql(query)
        return self.query(ast)

    def get_properties_cache(self, object_type: str) -> dict:
        """
        Get cached property definitions for a specific HubSpot object type.
        Caches for 1 hour to avoid repeated API calls.

        Args:
            object_type (str): The HubSpot object type ('contacts', 'companies', 'deals')

        Returns:
            dict: {
                'properties': list of property definitions with name, label, type, etc.,
                'property_names': set of property names for quick lookup,
                'timestamp': cache timestamp
            }
        """
        # Check if cache is valid
        current_time = time.time()
        if object_type in self._properties_cache:
            cache_entry = self._properties_cache[object_type]
            cache_age = current_time - cache_entry['timestamp']
            if cache_age < self._properties_cache_ttl:
                logger.info(f"Using cached properties for {object_type} (age: {cache_age:.0f}s)")
                return cache_entry

        # Fetch fresh metadata from API
        logger.info(f"Fetching properties for {object_type} from HubSpot API")
        try:
            hubspot = self.connect()

            # Use the HubSpot client to fetch properties
            # The API endpoint is: /crm/v3/properties/{object_type}
            properties_response = hubspot.crm.properties.core_api.get_all(
                object_type=object_type
            )

            # Extract property information
            properties = []
            property_names = set()

            for prop in properties_response.results:
                property_info = {
                    'name': prop.name,
                    'label': prop.label,
                    'type': prop.type,
                    'fieldType': prop.field_type,
                    'description': getattr(prop, 'description', ''),
                    'groupName': prop.group_name,
                    'hidden': getattr(prop, 'hidden', False),
                    'hubspotDefined': getattr(prop, 'hubspot_defined', True),
                }
                properties.append(property_info)
                property_names.add(prop.name)

            # Cache the results
            cache_entry = {
                'properties': properties,
                'property_names': property_names,
                'timestamp': current_time
            }
            self._properties_cache[object_type] = cache_entry

            logger.info(f"Cached {len(properties)} properties for {object_type}")
            return cache_entry

        except Exception as e:
            logger.error(f"Error fetching properties for {object_type}: {e}")
            # Return empty cache on error
            return {
                'properties': [],
                'property_names': set(),
                'timestamp': current_time
            }

    def invalidate_properties_cache(self, object_type: str = None):
        """
        Invalidate the properties cache for a specific object type or all types.

        Args:
            object_type (str, optional): The object type to invalidate. If None, invalidates all.
        """
        if object_type:
            if object_type in self._properties_cache:
                del self._properties_cache[object_type]
                logger.info(f"Invalidated properties cache for {object_type}")
        else:
            self._properties_cache = {}
            logger.info("Invalidated all properties cache")<|MERGE_RESOLUTION|>--- conflicted
+++ resolved
@@ -1,13 +1,10 @@
-<<<<<<< HEAD
-import time
-=======
 import base64
 import threading
 from datetime import datetime, timedelta, timezone
 from typing import Dict, Any, Optional
 
 import requests
->>>>>>> 39d0e822
+import time
 from hubspot import HubSpot
 
 from mindsdb.integrations.handlers.hubspot_handler.utils.rate_limiter import (
@@ -155,35 +152,15 @@
         3. Automatically refreshes expired tokens if refresh_token and credentials available
         4. Extracts and stores hub_id from token info
 
-<<<<<<< HEAD
-        Returns newly created Hubspot API client, or current client if already set.
+        Returns:
+            HubSpot: Authenticated HubSpot API client
 
         Raises:
             Exception: If connection fails (invalid token, network issues, etc.)
-=======
-        Returns:
-            HubSpot: Authenticated HubSpot API client
->>>>>>> 39d0e822
         """
         if self.is_connected is True:
             return self.connection
 
-<<<<<<< HEAD
-        access_token = self.connection_data.get('access_token')
-
-        if not access_token:
-            raise ValueError("HubSpot access token is required. Please provide 'access_token' in connection data.")
-
-        try:
-            self.connection = HubSpot(access_token=access_token)
-            self.is_connected = True
-            logger.info("Successfully connected to HubSpot API")
-        except Exception as e:
-            self.is_connected = False
-            error_message = handle_hubspot_error(e)
-            logger.error(f"Failed to connect to HubSpot: {error_message}")
-            raise Exception(f"HubSpot connection failed: {error_message}") from e
-=======
         try:
             # Get valid access token (with refresh if needed)
             token_data = self._get_valid_token()
@@ -199,7 +176,6 @@
         except Exception as e:
             logger.error(f'Error connecting to HubSpot: {e}')
             raise
->>>>>>> 39d0e822
 
         return self.connection
 
