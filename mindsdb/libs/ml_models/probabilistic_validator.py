from sklearn.naive_bayes import GaussianNB, ComplementNB, MultinomialNB
from mindsdb.libs.constants.mindsdb import NULL_VALUES
import numpy as np
import pickle


class ProbabilisticValidator():
    """
    # The probabilistic validator is a quick to train model used for validating the predictions
    of our main model
    # It is fit to the results our model gets on the validation set
    """
<<<<<<< HEAD
    _smoothing_factor = 2.1
=======
    _smoothing_factor = 1
>>>>>>> fbc5bf8a
    _value_bucket_probabilities = {}
    _probabilistic_model = None
    X_buff = None
    Y_buff = None


    def __init__(self):
        """
        Chose the algorithm to use for the rest of the model
        As of right now we go with ComplementNB
        """
        # <--- Pick one of the 3
        self._probabilistic_model = ComplementNB(alpha=self._smoothing_factor)
        #, class_prior=[0.5,0.5]
        #self._probabilistic_model = GaussianNB()
        #self._probabilistic_model = MultinomialNB(alpha=self._smoothing_factor)
        self.X_buff = []
        self.Y_buff = []

    def pickle(self):
        """
        Returns a version of self that can be serialized into mongodb or tinydb

        :return: The data of a ProbabilisticValidator serialized via pickle and decoded as a latin1 string
        """
        
        return pickle.dumps(self).decode(encoding='latin1')

<<<<<<< HEAD
=======
    def pickle(self):
        """
        Returns a version of self that can be serialized into mongodb or tinydb

        :return: The data of a ProbabilisticValidator serialized via pickle and decoded as a latin1 string
        """
        return pickle.dumps(self).decode(encoding='latin1')

>>>>>>> fbc5bf8a
    @staticmethod
    def unpickle(pickle_string):
        """
        :param pickle_string: A latin1 encoded python str containing the pickle data
        :return: Returns a ProbabilisticValidator object generated from the pickle string
        """
        return pickle.loads(pickle_string.encode(encoding='latin1'))

    @staticmethod
    def _closest(arr, value):
        """
        :return: The index of the member of `arr` which is closest to `value`
        """
        aux = []
        for ele in arr:
            aux.append(abs(value-ele))
        return aux.index(min(aux))

    # For contignous values we want to use a bucket in the histogram to get a discrete label
    def _get_value_bucket(self, value, histogram):
        """
        :return: The bucket in the `histogram` in which our `value` falls
        """
        # @TODO Not implemented
        i = self._closest(histogram['x'], value)
        return histogram['y'][i]

<<<<<<< HEAD

    def register_observation(self, features_existence, real_value, predicted_value, histogram):
        """
        # Register an observation in the validator's internal buffers

=======

    def register_observation(self, features_existence, real_value, predicted_value, histogram):
        """
        # Fit the probabilistic validator on an observation

>>>>>>> fbc5bf8a
        :param features_existence: A vector of 0 and 1 representing the existence of all the features (0 == not exists, 1 == exists)
        :param real_value: The real value/label for this prediction
        :param predicted_value: The predicted value/label
        :param histogram: The histogram for the predicted column, which allows us to bucketize the `predicted_value` and `real_value`
        """
        real_value_b = self._get_value_bucket(real_value, histogram)
        predicted_value_b = self._get_value_bucket(predicted_value, histogram)

        correct_prediction = real_value_b == predicted_value_b

        X = [predicted_value_b, *features_existence]
        Y = [correct_prediction]

        self.X_buff.append(X)
        self.Y_buff.append(Y)

    def partial_fit(self):
        """
        # Fit the probabilistic validator on all observations recorder that haven't been taken into account yet
        """

        self._probabilistic_model.partial_fit(self.X_buff, self.Y_buff, classes=[True, False])
        self.X_buff= []
        self.Y_buff= []

    def evaluate_prediction_accuracy(self, features_existence, predicted_value, histogram):
        """
        # Fit the probabilistic validator on an observation

        :param features_existence: A vector of 0 and 1 representing the existence of all the features (0 == not exists, 1 == exists)
        :param predicted_value: The predicted value/label
        :param histogram: The histogram for the predicted column, which allows us to bucketize the `predicted_value`
        :return: The probability (from 0 to 1) of our prediction being accurate (within the same histogram bucket as the real value)
        """
        predicted_value_b = self._get_value_bucket(predicted_value, histogram)

        X = [predicted_value_b, *features_existence]

        return self._probabilistic_model.predict_proba(np.array(X).reshape(1,-1))[0][1]


if __name__ == "__main__":
    feature_rows = [
        [None,2,3]
        ,[2,2,3]
        ,[1,None,6]
        ,[0,3,None]
        ,[2,0,1]
        ,[None,2,3]
        ,[2,2,3]
        ,[1,None,6]
        ,[0,3,None]
        ,[2,0,1]
        ]

    values = [2,2,2,3,5,2,2,2,3,5]
    predictions = [2,2,2,3,2,2,2,2,3,2]

    pbv = ProbabilisticValidator()

    for i in range(len(feature_rows)):
        pbv.register_observation(feature_rows[i],values[i], predictions[i])

    print(pbv.evaluate_prediction_accuracy([1,2,3], 2))
    print(pbv.evaluate_prediction_accuracy([1,None,3], 3))
    print(pbv.evaluate_prediction_accuracy([None,0,2], 5))
    print(pbv.evaluate_prediction_accuracy([None,2,3], 2))
    print(pbv.evaluate_prediction_accuracy([None,None,3], 2))
    print(pbv.evaluate_prediction_accuracy([2,2,None], 2))<|MERGE_RESOLUTION|>--- conflicted
+++ resolved
@@ -10,11 +10,7 @@
     of our main model
     # It is fit to the results our model gets on the validation set
     """
-<<<<<<< HEAD
-    _smoothing_factor = 2.1
-=======
     _smoothing_factor = 1
->>>>>>> fbc5bf8a
     _value_bucket_probabilities = {}
     _probabilistic_model = None
     X_buff = None
@@ -40,20 +36,9 @@
 
         :return: The data of a ProbabilisticValidator serialized via pickle and decoded as a latin1 string
         """
-        
+
         return pickle.dumps(self).decode(encoding='latin1')
 
-<<<<<<< HEAD
-=======
-    def pickle(self):
-        """
-        Returns a version of self that can be serialized into mongodb or tinydb
-
-        :return: The data of a ProbabilisticValidator serialized via pickle and decoded as a latin1 string
-        """
-        return pickle.dumps(self).decode(encoding='latin1')
-
->>>>>>> fbc5bf8a
     @staticmethod
     def unpickle(pickle_string):
         """
@@ -81,19 +66,11 @@
         i = self._closest(histogram['x'], value)
         return histogram['y'][i]
 
-<<<<<<< HEAD
 
     def register_observation(self, features_existence, real_value, predicted_value, histogram):
         """
         # Register an observation in the validator's internal buffers
 
-=======
-
-    def register_observation(self, features_existence, real_value, predicted_value, histogram):
-        """
-        # Fit the probabilistic validator on an observation
-
->>>>>>> fbc5bf8a
         :param features_existence: A vector of 0 and 1 representing the existence of all the features (0 == not exists, 1 == exists)
         :param real_value: The real value/label for this prediction
         :param predicted_value: The predicted value/label
