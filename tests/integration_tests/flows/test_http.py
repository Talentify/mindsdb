--- conflicted
+++ resolved
@@ -239,17 +239,11 @@
 
         # Edit it
         json_ai = predictor_data['json_ai']
-<<<<<<< HEAD
-        mixers = json_ai['model']['args']['submodels']
-        keep_only = [x for x in mixers if x['module'] != 'Regression']
-        json_ai['model']['args']['submodels'] = keep_only
-=======
         json_ai['problem_definition']
         mixers = json_ai['model']['args']['submodels']
         keep_only = [x for x in mixers if x['module'] != 'Regression']
         json_ai['model']['args']['submodels'] = keep_only
 
->>>>>>> 3100e640
 
         # Upload it
         r = requests.put(
