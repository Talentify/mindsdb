---
title: Setup for Docker
sidebarTitle: Docker
---

<iframe
    className="w-full h-96"
    width="628"
    height="286"
    src="https://www.youtube.com/embed/Bmuavy0MelQ"
    title="Deploy MindsDB using Docker"
    frameborder="0"
    allow="accelerometer; autoplay; clipboard-write; encrypted-media; gyroscope; picture-in-picture"
    allowfullscreen
></iframe>

## Install Docker

If you haven't done that already, install Docker on your machine following [the instructions](https://docs.docker.com/install). To make sure Docker is successfully installed on your machine, run a test container as follows:

```bash
docker run hello-world
```

You should see the `Hello from Docker!` message. Otherwise, check the
[Docker's Get Started](https://www.docker.com/get-started) documentation.

<Warning>
**Docker for Mac users - RAM allocation issues**

By default, Docker for Mac allocates 2 GB of RAM, which is insufficient for
deploying MindsDB with Docker. We recommend increasing the default RAM limit to
8 GB. Please refer to the
[Docker Desktop for Mac users manual](https://docs.docker.com/desktop/mac/#resources)
for more information on how to increase the allocated memory.

</Warning>

## Install & Start MindsDB

<Tip>
Please note that this method of MindsDB installation requires a minimum of 8 GB RAM and 10 GB free storage.
</Tip>

Run the command below to start MindsDB in Docker.

```bash
docker run -p 47334:47334 -p 47335:47335 mindsdb/mindsdb
```

If you wish to simply spin up the container without the logs, run the following command:

```bash
docker run -d -p 47334:47334 -p 47335:47335 mindsdb/mindsdb
```

<<<<<<< HEAD
=======
<Info>
>>>>>>> af04b034
What's the difference?

-   On running the previous command, docker will print out all the mindsdb logs in your shell.
-   Using Docker's `detach` flag, the CLI will simply return the container ID, such that you can use the same shell again for different things.
<<<<<<< HEAD

=======
</Info>

<Tip>
>>>>>>> af04b034
If you would like to persist your models & configurations in the host machine, run the following commands:

```bash
mkdir mdb_data
docker run -p 47334:47334 -p 47335:47335 -v $(pwd)/mdb_data:/root/mdb_storage mindsdb/mindsdb
```

Let's analyze this command part by part:

-   `docker run` is a native Docker command used to start a container
<<<<<<< HEAD
-   `-p 47334:47334` publishes port 47334 to access MindsDB GUI and HTTP
    API
-   `-p 47335:47335` publishes port 47335 to access MindsDB MySQL API
-   `-v $(pwd)/mdb_data:/root/mdb_storage` maps the newly created folder mdb_data on the host machine to the /root/mdb_storage inside the container.
-   `mindsdb/mindsdb` is the container we want to start
=======
-   `-p 47334:47334` publishes port 47334 to access MindsDB GUI and HTTP API
-   `-p 47335:47335` publishes port 47335 to access MindsDB MySQL API
-   `-v $(pwd)/mdb_data:/root/mdb_storage` maps the newly created folder `mdb_data` on the host machine to the `/root/mdb_storage` inside the container
-   `mindsdb/mindsdb` is the container we want to start
</Tip>

Now you can access the MindsDB editor by going to `127.0.0.1:47334` in your browser.
>>>>>>> af04b034

<p align="center">
  <img src="/assets/mindsdb-local-editor.png" />
</p>

## Configuration Options

### Default Configuration

The default configuration for MindsDB's Docker image is stored as a JSON code, as below.

```json
{
    "config_version": "1.4",
    "storage_dir": "/root/mdb_storage",
    "log": {
        "level": {
            "console": "ERROR",
            "file": "WARNING",
            "db": "WARNING"
        }
    },
    "debug": false,
    "integrations": {},
    "auth": {
        "username": "mindsdb",
        "password": "123"
    },
    "api": {
        "http": {
            "host": "127.0.0.1",
            "port": "47334"
        },
        "mysql": {
            "host": "127.0.0.1",
            "port": "47335",
            "database": "mindsdb",
            "ssl": true
        },
        "mongodb": {
            "host": "127.0.0.1",
            "port": "47336",
            "database": "mindsdb"
        }
    }
}
```

### Custom Configuration

To override the default configuration, you can provide values via the `MDB_CONFIG_CONTENT` environment variable, as below.

```bash
docker run -e MDB_CONFIG_CONTENT='{"api":{"http": {"host": "0.0.0.0","port": "8080"}}}' mindsdb/mindsdb
```
<<<<<<< HEAD

<Warning>
    Note that changing only one API value will not override the default values
    for other API keys. For e.g if you want to change the values for `mysql api`
    include the values for `http api` too since it will not be started. This
    should be resolved soon, check the progress
    [here](https://github.com/mindsdb/mindsdb/issues/4058).
</Warning>
=======
>>>>>>> af04b034

## Known Issues

### #1

If you experience any issues related to MKL or your training process does not complete, please add the `MKL_SERVICE_FORCE_INTEL` environment variable, as below.

```bash
docker run -e MKL_SERVICE_FORCE_INTEL=1 -p 47334:47334 -p 47335:47335 mindsdb/mindsdb
```

<<<<<<< HEAD
<Tip>
    **What's next?** We recommend you follow one of our tutorials or learn more
    about the [MindsDB Database](/sql/table-structure/).
</Tip>
=======
## What's Next

Now that you installed and started MindsDB locally in your Docker container, go ahead and find out how to create and train a model using the [`CREATE MODEL`](/sql/create/model) statement. In the **MindsDB SQL** section, you'll find a comprehensive overview of the SQL syntax offered by MindsDB. We also provide No-SQL syntax documented in the **MindsDB No-SQL** section.

You can connect MindsDB to different clients, including [PostgreSQL CLI](/connect/postgres-client) and [MySQL CLI](/connect/mysql-client).

Check out the **Use Cases** section to follow tutorials that cover Large Language Models, Natural Language Processing, Time Series, Classification, and Regression models.
>>>>>>> af04b034
<|MERGE_RESOLUTION|>--- conflicted
+++ resolved
@@ -54,21 +54,14 @@
 docker run -d -p 47334:47334 -p 47335:47335 mindsdb/mindsdb
 ```
 
-<<<<<<< HEAD
-=======
 <Info>
->>>>>>> af04b034
 What's the difference?
 
 -   On running the previous command, docker will print out all the mindsdb logs in your shell.
 -   Using Docker's `detach` flag, the CLI will simply return the container ID, such that you can use the same shell again for different things.
-<<<<<<< HEAD
-
-=======
 </Info>
 
 <Tip>
->>>>>>> af04b034
 If you would like to persist your models & configurations in the host machine, run the following commands:
 
 ```bash
@@ -79,13 +72,6 @@
 Let's analyze this command part by part:
 
 -   `docker run` is a native Docker command used to start a container
-<<<<<<< HEAD
--   `-p 47334:47334` publishes port 47334 to access MindsDB GUI and HTTP
-    API
--   `-p 47335:47335` publishes port 47335 to access MindsDB MySQL API
--   `-v $(pwd)/mdb_data:/root/mdb_storage` maps the newly created folder mdb_data on the host machine to the /root/mdb_storage inside the container.
--   `mindsdb/mindsdb` is the container we want to start
-=======
 -   `-p 47334:47334` publishes port 47334 to access MindsDB GUI and HTTP API
 -   `-p 47335:47335` publishes port 47335 to access MindsDB MySQL API
 -   `-v $(pwd)/mdb_data:/root/mdb_storage` maps the newly created folder `mdb_data` on the host machine to the `/root/mdb_storage` inside the container
@@ -93,7 +79,6 @@
 </Tip>
 
 Now you can access the MindsDB editor by going to `127.0.0.1:47334` in your browser.
->>>>>>> af04b034
 
 <p align="center">
   <img src="/assets/mindsdb-local-editor.png" />
@@ -149,17 +134,6 @@
 ```bash
 docker run -e MDB_CONFIG_CONTENT='{"api":{"http": {"host": "0.0.0.0","port": "8080"}}}' mindsdb/mindsdb
 ```
-<<<<<<< HEAD
-
-<Warning>
-    Note that changing only one API value will not override the default values
-    for other API keys. For e.g if you want to change the values for `mysql api`
-    include the values for `http api` too since it will not be started. This
-    should be resolved soon, check the progress
-    [here](https://github.com/mindsdb/mindsdb/issues/4058).
-</Warning>
-=======
->>>>>>> af04b034
 
 ## Known Issues
 
@@ -171,17 +145,10 @@
 docker run -e MKL_SERVICE_FORCE_INTEL=1 -p 47334:47334 -p 47335:47335 mindsdb/mindsdb
 ```
 
-<<<<<<< HEAD
-<Tip>
-    **What's next?** We recommend you follow one of our tutorials or learn more
-    about the [MindsDB Database](/sql/table-structure/).
-</Tip>
-=======
 ## What's Next
 
 Now that you installed and started MindsDB locally in your Docker container, go ahead and find out how to create and train a model using the [`CREATE MODEL`](/sql/create/model) statement. In the **MindsDB SQL** section, you'll find a comprehensive overview of the SQL syntax offered by MindsDB. We also provide No-SQL syntax documented in the **MindsDB No-SQL** section.
 
 You can connect MindsDB to different clients, including [PostgreSQL CLI](/connect/postgres-client) and [MySQL CLI](/connect/mysql-client).
 
-Check out the **Use Cases** section to follow tutorials that cover Large Language Models, Natural Language Processing, Time Series, Classification, and Regression models.
->>>>>>> af04b034
+Check out the **Use Cases** section to follow tutorials that cover Large Language Models, Natural Language Processing, Time Series, Classification, and Regression models.